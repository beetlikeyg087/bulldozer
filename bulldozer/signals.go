// Copyright 2019 Palantir Technologies, Inc.
//
// Licensed under the Apache License, Version 2.0 (the "License");
// you may not use this file except in compliance with the License.
// You may obtain a copy of the License at
//
//     http://www.apache.org/licenses/LICENSE-2.0
//
// Unless required by applicable law or agreed to in writing, software
// distributed under the License is distributed on an "AS IS" BASIS,
// WITHOUT WARRANTIES OR CONDITIONS OF ANY KIND, either express or implied.
// See the License for the specific language governing permissions and
// limitations under the License.

package bulldozer

import (
	"context"
	"fmt"
	"regexp"
	"strings"

	"github.com/rs/zerolog"

	"github.com/palantir/bulldozer/pull"
)

type Signals struct {
	Labels            []string `yaml:"labels"`
	CommentSubstrings []string `yaml:"comment_substrings"`
	Comments          []string `yaml:"comments"`
	PRBodySubstrings  []string `yaml:"pr_body_substrings"`
	Branches          []string `yaml:"branches"`
<<<<<<< HEAD
	PROwners          []string `yaml:"owners"`
=======
	BranchPatterns    []string `yaml:"branch_patterns"`
>>>>>>> a4952893
}

func (s *Signals) Enabled() bool {
	size := 0
	size += len(s.Labels)
	size += len(s.CommentSubstrings)
	size += len(s.Comments)
	size += len(s.PRBodySubstrings)
	size += len(s.Branches)
<<<<<<< HEAD
	size += len(s.PROwners)
=======
	size += len(s.BranchPatterns)
>>>>>>> a4952893
	return size > 0
}

// Matches returns true if the pull request meets one or more signals. It also
// returns a description of the signal that was met. The tag argument appears
// in this description and indicates the behavior (trigger, ignore) this
// set of signals is associated with.
func (s *Signals) Matches(ctx context.Context, pullCtx pull.Context, tag string) (bool, string, error) {
	logger := zerolog.Ctx(ctx)

	labels, err := pullCtx.Labels(ctx)
	if err != nil {
		return false, "unable to list pull request labels", err
	}

	if len(labels) == 0 {
		logger.Debug().Msgf("No labels found to match against")
	}
	for _, signalLabel := range s.Labels {
		for _, label := range labels {
			if strings.EqualFold(signalLabel, label) {
				return true, fmt.Sprintf("pull request has a %s label: %q", tag, signalLabel), nil
			}
		}
	}

	body := pullCtx.Body()
	comments, err := pullCtx.Comments(ctx)
	if err != nil {
		return false, "unable to list pull request comments", err
	}

	if len(comments) == 0 {
		logger.Debug().Msgf("No comments found to match against")
	}
	for _, signalComment := range s.Comments {
		if body == signalComment {
			return true, fmt.Sprintf("pull request body is a %s comment: %q", tag, signalComment), nil
		}
		for _, comment := range comments {
			if comment == signalComment {
				return true, fmt.Sprintf("pull request has a %s comment: %q", tag, signalComment), nil
			}
		}
	}

	if len(s.CommentSubstrings) == 0 {
		logger.Debug().Msgf("No comment substrings found to match against")
	}
	for _, signalSubstring := range s.CommentSubstrings {
		if strings.Contains(body, signalSubstring) {
			return true, fmt.Sprintf("pull request body matches a %s substring: %q", tag, signalSubstring), nil
		}
		for _, comment := range comments {
			if strings.Contains(comment, signalSubstring) {
				return true, fmt.Sprintf("pull request comment matches a %s substring: %q", tag, signalSubstring), nil
			}
		}
	}

	if len(s.PRBodySubstrings) == 0 {
		logger.Debug().Msgf("No PR body substrings found to match against")
	}
	for _, signalSubstring := range s.PRBodySubstrings {
		if strings.Contains(body, signalSubstring) {
			return true, fmt.Sprintf("pull request body matches a %s substring: %q", tag, signalSubstring), nil
		}
	}

	targetBranch, _ := pullCtx.Branches()
	if len(s.Branches) == 0 || len(s.BranchPatterns) == 0 {
		logger.Debug().Msgf("No branches or branch patterns found to match against")
	}
	for _, signalBranch := range s.Branches {
		if targetBranch == signalBranch {
			return true, fmt.Sprintf("pull request target is a %s branch: %q", tag, signalBranch), nil
		}
	}
	for _, signalBranch := range s.BranchPatterns {
		if matched, _ := regexp.MatchString(fmt.Sprintf("^%s$", signalBranch), targetBranch); matched {
			return true, fmt.Sprintf("pull request target branch (%q) matches pattern: %q", targetBranch, signalBranch), nil
		}
	}

	owner := pullCtx.Owner()
	if len(s.PROwners) == 0 {
		logger.Debug().Msgf("No PR owners found to match against")
	}
	for _, signalPRRequester := range s.PROwners {
		if owner == signalPRRequester {
			return true, fmt.Sprintf("pull request matches an owner %s", owner), nil
		}
	}

	return false, fmt.Sprintf("pull request does not match the %s", tag), nil
}<|MERGE_RESOLUTION|>--- conflicted
+++ resolved
@@ -31,11 +31,8 @@
 	Comments          []string `yaml:"comments"`
 	PRBodySubstrings  []string `yaml:"pr_body_substrings"`
 	Branches          []string `yaml:"branches"`
-<<<<<<< HEAD
-	PROwners          []string `yaml:"owners"`
-=======
 	BranchPatterns    []string `yaml:"branch_patterns"`
->>>>>>> a4952893
+	PRCreater         []string `yaml:"creaters"`
 }
 
 func (s *Signals) Enabled() bool {
@@ -45,11 +42,8 @@
 	size += len(s.Comments)
 	size += len(s.PRBodySubstrings)
 	size += len(s.Branches)
-<<<<<<< HEAD
-	size += len(s.PROwners)
-=======
 	size += len(s.BranchPatterns)
->>>>>>> a4952893
+	size += len(s.PRCreater)
 	return size > 0
 }
 
@@ -134,13 +128,13 @@
 		}
 	}
 
-	owner := pullCtx.Owner()
-	if len(s.PROwners) == 0 {
-		logger.Debug().Msgf("No PR owners found to match against")
+	creator := pullCtx.Creator()
+	if len(s.PRCreater) == 0 {
+		logger.Debug().Msgf("No PR creater found to match against")
 	}
-	for _, signalPRRequester := range s.PROwners {
-		if owner == signalPRRequester {
-			return true, fmt.Sprintf("pull request matches an owner %s", owner), nil
+	for _, signalPRCreater := range s.PRCreater {
+		if creator == signalPRCreater {
+			return true, fmt.Sprintf("pull request matches a creator %s", owner), nil
 		}
 	}
 
